--- conflicted
+++ resolved
@@ -483,7 +483,6 @@
     return time_fmt
 
 
-<<<<<<< HEAD
 def trim_common_nones(a, b):
     """
     Trim two equal-length lists from both ends by removing common None values.
@@ -557,24 +556,9 @@
         Dicts which have keys listed here will not be returned.
     ret_index : bool, optional
         If True, return a tuple (element_index, element) else return element.
-=======
-def get_bash_path(path, end_path_sep=False):
-    """Get the path in a posix style, e.g. for using with bash commands in
-    Windows Subsystem for Linux.
-
-    This replaces drives letters specified like "C:\foo" with
-    "/mnt/c/foo".
-
-    Parameters
-    ----------
-    end_path_sep : bool, optional
-        Specifies whether the returned path should end in path separator.
->>>>>>> f7b511f9
-        Default is False.
-
-    """
-
-<<<<<<< HEAD
+
+    """
+
     if false_keys is None:
         false_keys = []
 
@@ -610,7 +594,23 @@
         return (None, None)
     else:
         return None
-=======
+
+
+def get_bash_path(path, end_path_sep=False):
+    """Get the path in a posix style, e.g. for using with bash commands in
+    Windows Subsystem for Linux.
+
+    This replaces drives letters specified like "C:\foo" with
+    "/mnt/c/foo".
+
+    Parameters
+    ----------
+    end_path_sep : bool, optional
+        Specifies whether the returned path should end in path separator.
+
+        Default is False.
+    """
+
     drv, pst_drv = os.path.splitdrive(path)
     path_bash = posixpath.sep.join(
         [posixpath.sep + 'mnt', drv[0].lower()] +
@@ -619,5 +619,4 @@
     if end_path_sep:
         path_bash += posixpath.sep
 
-    return path_bash
->>>>>>> f7b511f9
+    return path_bash