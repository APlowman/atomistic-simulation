--- conflicted
+++ resolved
@@ -41,7 +41,7 @@
         Parameters
         ----------
         rot_mat : ndarray of shape (3, 3)
-            Rotation matrix that pre-multiplies column vectors in order to 
+            Rotation matrix that pre-multiplies column vectors in order to
             rotate them about a particular axis and angle.
 
         """
@@ -146,7 +146,7 @@
         Parameters
         ----------
         rot_mat : ndarray of shape (3, 3)
-            Rotation matrix that pre-multiplies column vectors in order to 
+            Rotation matrix that pre-multiplies column vectors in order to
             rotate them about a particular axis and angle.
 
         """
@@ -235,7 +235,7 @@
         2.  Find all sites within and on the edges/corners of that bounding
             box.
         3.  Transform sites to the box basis.
-        4.  Find valid sites, which have vector components in the interval 
+        4.  Find valid sites, which have vector components in the interval
             [0, 1] in the box basis, where the interval may be (half-)closed
             /open depending on the specified edge conditions.
 
@@ -338,12 +338,12 @@
 
     """
     @classmethod
-<<<<<<< HEAD
+<< << << < HEAD
     def from_file(cls, path, lattice_system, centring_type=None, motif=None, filetype='.cell'):
-=======
+== == == =
     def from_file(cls, path, lattice_system, centring_type=None,
                   filetype='.cell', coordtype='frac'):
->>>>>>> 4a1c7200
+>>>>>> > master
         """
         Get bravais_lattice and motif from a file.
 
@@ -369,7 +369,7 @@
                 `sites`: <array of column vectors of fractional coordinates of sites>,
                 `labels`: {
                     <label_name>: (
-                        <array of unique label values>, 
+                        <array of unique label values>,
                         <array of label value indices>,
                     )
                 }
@@ -385,11 +385,7 @@
 
         """
         if filetype == '.cell':
-<<<<<<< HEAD
             file_data = castep.read_castep_cell_file(path, ret_frac=True)
-=======
-            latt_data = castep.read_cell_file(path, coordtype)
->>>>>>> 4a1c7200
         else:
             raise NotImplementedError(
                 'File type "{}" is not supported.'.format(filetype))
