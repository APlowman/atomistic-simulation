--- conflicted
+++ resolved
@@ -338,13 +338,8 @@
 
     """
     @classmethod
-<<<<<<< HEAD
-    def from_file(cls, path, lattice_system, centring_type=None,
-                  filetype='.cell'):
-=======
     def from_file(cls, path, lattice_system, centring_type=None, motif=None,
                   filetype='.cell', align='cz'):
->>>>>>> ce05918c
         """
         Get bravais_lattice and motif from a file.
 
@@ -377,25 +372,17 @@
             }
         filetype : string
             Type of file provided [default: .cell from castep]
-<<<<<<< HEAD
-            
-=======
         align : string
             Alignment of a crystallographic axis with a Cartesian axis. 
             Implemented options: 'ax' and 'cz'.
 
->>>>>>> ce05918c
         Notes
         -----
         Only works for .cell files.
 
         """
         if filetype == '.cell':
-<<<<<<< HEAD
-            latt_data = castep.read_cell_file(path)
-=======
             file_data = castep.read_castep_cell_file(path, ret_frac=True)
->>>>>>> ce05918c
         else:
             raise NotImplementedError(
                 'File type "{}" is not supported.'.format(filetype))
