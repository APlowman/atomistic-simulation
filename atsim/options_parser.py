--- conflicted
+++ resolved
@@ -391,13 +391,6 @@
         'wrap',
         'maintain_inv_sym',
     ]
-<<<<<<< HEAD
-    allowed_keys_gb = [
-        'relative_shift_args',
-        'wrap',
-    ]
-=======
->>>>>>> ec21acf9
     allowed_keys_gb_from_structure = allowed_keys_all + allowed_keys_gb + [
         'csl',
         'csl_params',
