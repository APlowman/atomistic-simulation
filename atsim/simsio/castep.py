--- conflicted
+++ resolved
@@ -223,15 +223,9 @@
     atom_constr_opt = [f_xy, f_xz, f_yz, f_xyz]
     atom_constr_pairs = list(itertools.combinations(atom_constr_opt, 2))
 
-<<<<<<< HEAD
     for pair in atom_constr_pairs:  
         if len(pair[0]) > 0 and len(pair[1]) > 0:
             if len(np.intersect1d(pair[0], pair[1])) > 0:
-=======
-    for pair in atom_constr_pairs:
-        if len(eval(pair[0])) > 0 and len(eval(pair[1])) > 0:
-            if len(np.intersect1d(eval(pair[0]), eval(pair[1]))) > 0:
->>>>>>> a0a6e0e8
                 raise ValueError('`{}_idx` and `{}_idx`  cannot '
                                  'contain the same indices.'.format(pair[0], pair[1]))
 
