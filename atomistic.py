--- conflicted
+++ resolved
@@ -27,11 +27,8 @@
 from mendeleev import element
 import utils
 import spglib
-<<<<<<< HEAD
 import gbhelper
-=======
 import warnings
->>>>>>> 35126618
 
 REF_PATH = os.path.join(os.path.dirname(os.path.realpath(__file__)), 'ref')
 
@@ -598,7 +595,6 @@
                 if has_cs:
                     cs = self.crystal_structures[c['cs_idx']]
 
-<<<<<<< HEAD
                 # Lattice unit cell, need to rotate by given orientation
                 if ((c.get('cs_orientation') is not None) and 
                     (c.get('cs_origin') is not None)):
@@ -625,41 +621,9 @@
                             x=uc_xyz[0],
                             y=uc_xyz[1],
                             z=uc_xyz[2],
-=======
-                uc_trace_name = 'Unit cell (crystal #{})'.format(c_idx + 1)
-                uc_props = {
-                    'mode': 'lines',
-                    'line': {
-                        'color': 'gray'
-                    },
-                    'name': uc_trace_name,
-                    'legendgroup': uc_trace_name,
-                    'visible': 'legendonly',
-                }
-                data.append(
-                    graph_objs.Scatter3d(
-                        x=uc_xyz[0],
-                        y=uc_xyz[1],
-                        z=uc_xyz[2],
-                        **uc_props
-                    )
-                )
-                if proj_2d:
-                    for i in proj_2d_dirs:
-                        data_2d.append({
-                            'type': 'scatter',
-                            'x': uc_xyz[dirs_2d[i][0]],
-                            'y': uc_xyz[dirs_2d[i][1]],
-                            'xaxis': ax_lab_2d[i][0],
-                            'yaxis': ax_lab_2d[i][1],
-                            'name': uc_trace_name,
-                            'legendgroup': uc_trace_name,
-                            'showlegend': show_leg_2d[i],
->>>>>>> 35126618
                             **uc_props
                         )
                     )
-<<<<<<< HEAD
                     if proj_2d:
                         for i in proj_2d_dirs:
                             data_2d.append({
@@ -673,40 +637,6 @@
                                 'showlegend': show_leg_2d[i],
                                 **uc_props
                             })
-=======
-                )
-                if proj_2d:
-                    for i in proj_2d_dirs:
-                        data_2d.append({
-                            'type': 'scatter',
-                            'x': ls[dirs_2d[i][0]],
-                            'y': ls[dirs_2d[i][1]],
-                            'xaxis': ax_lab_2d[i][0],
-                            'yaxis': ax_lab_2d[i][1],
-                            'showlegend': show_leg_2d[i],
-                            **lat_site_props
-                        })
-
-                # Get motif associated with this crystal:
-                sp_motif = cs.species_motif
-
-                # Get indices of atoms in this crystal
-                crys_atm_idx = np.where(self.crystal_idx == c_idx)[0]
-
-                # Atoms by species
-                # TODO: Add traces for atom numbers
-                for sp_idx, sp_name in enumerate(sp_motif):
-
-                    atom_idx = np.where(
-                        self.motif_idx[crys_atm_idx] == sp_idx)[0]
-                    atom_sites_sp = self.atom_sites[:, crys_atm_idx[atom_idx]]
-                    sp_i = cs.motif['species'][sp_idx]
-                    sp_col = 'rgb' + str(atom_cols[sp_i])
-
-                    trace_name = sp_name + ' (crystal #{})'.format(c_idx + 1)
-                    num_trace_name = 'Atom index (crystal #{})'.format(
-                        c_idx + 1)
->>>>>>> 35126618
 
                 # Lattice sites
                 if self.lattice_sites is not None:
@@ -724,56 +654,12 @@
                         'legendgroup': ls_trace_name,
                         'visible': 'legendonly',
                     }
-<<<<<<< HEAD
                     data.append(
                         graph_objs.Scatter3d(
                             x=ls[0],
                             y=ls[1],
                             z=ls[2],
                             **lat_site_props
-=======
-
-                    # Add traces for atom numbers
-                    data.append(
-                        graph_objs.Scatter3d({
-                            'x': atom_sites_sp[0],
-                            'y': atom_sites_sp[1],
-                            'z': atom_sites_sp[2],
-                            'mode': 'text',
-                            'text': [str(i + c_prev_num) for i in atom_idx],
-                            'name': num_trace_name,
-                            'legendgroup': num_trace_name,
-                            'showlegend': True if sp_idx == 0 else False,
-                            'visible': 'legendonly',
-                        })
-                    )
-
-                    if atoms_3d:
-                        rad = element(sp_i).vdw_radius * 0.25 * 1e-2  # in Ang
-                        # Get sphere trace for each atom:
-                        for i in atom_sites_sp.T:
-                            sph_args = {
-                                'radius': rad,
-                                'colour': sp_col,
-                                'origin': i[:, np.newaxis],
-                                'n': 10
-                            }
-                            sph = plotting.get_sphere_plotly(**sph_args)
-                            sph[0].update({
-                                'name': trace_name,
-                                'legendgroup': trace_name,
-                            })
-                            data.append(sph[0])
-
-                    else:
-                        data.append(
-                            graph_objs.Scatter3d(
-                                x=atom_sites_sp[0],
-                                y=atom_sites_sp[1],
-                                z=atom_sites_sp[2],
-                                **atom_site_props
-                            )
->>>>>>> 35126618
                         )
                     )
                     if proj_2d:
@@ -788,7 +674,6 @@
                                 **lat_site_props
                             })
 
-<<<<<<< HEAD
                 # Get indices of atoms in this crystal
                 crys_atm_idx = np.where(self.crystal_idx == c_idx)[0]
 
@@ -818,7 +703,20 @@
                             'name': trace_name,
                             'legendgroup': trace_name,
                         }
-
+                        # Add traces for atom numbers
+                        data.append(
+                            graph_objs.Scatter3d({
+                                'x': atom_sites_sp[0],
+                                'y': atom_sites_sp[1],
+                                'z': atom_sites_sp[2],
+                                'mode': 'text',
+                                'text': [str(i + c_prev_num) for i in atom_idx],
+                                'name': num_trace_name,
+                                'legendgroup': num_trace_name,
+                                'showlegend': True if sp_idx == 0 else False,
+                                'visible': 'legendonly',
+                            })
+                        )
                         if atoms_3d:
                             rad = element(sp_i).vdw_radius * 0.25 * 1e-2  # in Ang
                             # Get sphere trace for each atom:
@@ -895,9 +793,7 @@
                                     **atom_site_props
                                 })                                                    
 
-=======
                 c_prev_num = len(crys_atm_idx)
->>>>>>> 35126618
 
         layout = graph_objs.Layout(
             width=1000,
@@ -1605,26 +1501,6 @@
         sup_std = np.copy(grn_a_std)
         sup_std[:, NBI] = grn_a_std[:, NBI] - grn_b_rot_std[:, NBI]
 
-<<<<<<< HEAD
-=======
-        # Boundary normal vector:
-        n = np.cross(sup_std[:, BI[0]], sup_std[:, BI[1]])[:, np.newaxis]
-        n_unit = n / np.linalg.norm(n)
-
-        # Non-boundary supercell unit vector
-        u = sup_std[:, NBI:NBI + 1]
-        u_unit = u / np.linalg.norm(u)
-
-        # Set instance CSLBicrystal-specific attributes:
-        self.maintain_inv_sym = maintain_inv_sym
-        self.n_unit = n_unit
-        self.u_unit = u_unit
-        self.non_boundary_idx = NBI
-        self.boundary_idx = BI
-        self.boundary_vac = 0
-        self.relative_shift = [0, 0]
->>>>>>> 35126618
-
         crystals = [
             {
                 'crystal': grn_a_std,
@@ -1735,8 +1611,11 @@
         self.u_unit = u_unit
         self.non_boundary_idx = NBI
         self.boundary_idx = BI
+        self.boundary_vac = 0
+        self.relative_shift = [0, 0]
+        
         self.check_inv_symmetry()
-
+        
         # Invoke additional methods:
         if reorient:
             self.reorient_to_lammps()
